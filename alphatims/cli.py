--- conflicted
+++ resolved
@@ -43,11 +43,7 @@
             ]["default"]
         kwargs["log_file"] = alphatims.utils.set_logger(
             log_file_name=kwargs["log_file"],
-<<<<<<< HEAD
-            stream=kwargs["disable_log_stream"],
-=======
             stream=not kwargs["disable_log_stream"],
->>>>>>> 17c38f00
         )
         alphatims.utils.show_platform_info()
         alphatims.utils.show_python_info()
